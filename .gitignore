--- conflicted
+++ resolved
@@ -38,8 +38,6 @@
 *.img
 # Firebase credentials
 config/firebase_credential.json
-<<<<<<< HEAD
 
-GEMINI.md
-=======
->>>>>>> de55edeb
+
+GEMINI.md