--- conflicted
+++ resolved
@@ -2,24 +2,17 @@
 from fastapi.responses import JSONResponse
 from loguru import logger
 
-<<<<<<< HEAD
+
 from server.dependencies import get_state_manager, get_db_service, get_logic_facade
 from server.state_manager import SystemStateManager
 from server.models.status import SystemStatusResponse, ConfirmationResponse
 from server.services.db_service import DBService
 from logic.logic_facade import LogicFacade
-=======
-from server.dependencies import get_state_manager, get_db_service
-from server.state_manager import SystemStateManager
-from server.models.status import SystemStatusResponse
-from server.services.db_service import DBService
->>>>>>> 6f52621a
 
 router = APIRouter()
 
 def get_complete_status(request: Request, state_manager: SystemStateManager, db_service: DBService) -> dict:
     """모든 서비스의 상태를 종합하여 완전한 상태 딕셔너리를 반환합니다."""
-<<<<<<< HEAD
     status = state_manager.get_status()
     status['database_service'] = db_service.get_status()
     worker_task = request.app.state.worker_thread
@@ -35,19 +28,6 @@
         409: {"description": "안전 문제로 인한 모드 전환 불가"}
     }
 )
-=======
-    # 1. StateManager로부터 논리적/물리적 상태를 모두 가져옵니다.
-    status = state_manager.get_status()
-    
-    # 2. 다른 서비스들의 상태를 추가합니다.
-    status['database_service'] = db_service.get_status()
-    worker_task = request.app.state.worker_thread
-    status['background_worker_alive'] = worker_task.is_alive() if worker_task else False
-    
-    return status
-
-@router.post("/start_automatic", response_model=SystemStatusResponse, summary="운전 모드 시작")
->>>>>>> 6f52621a
 def start_automatic_mode(
     request: Request,
     state_manager: SystemStateManager = Depends(get_state_manager),
@@ -57,10 +37,7 @@
 ):
     """
     안전 시스템의 논리적 상태를 '운전 모드(AUTOMATIC)'로 전환합니다.
-<<<<<<< HEAD
     정비 모드(MAINTENANCE)에서 전환 시, 안전 조건을 확인하고 2차 확인을 요구할 수 있습니다.
-=======
->>>>>>> 6f52621a
     """
     current_mode = state_manager.get_mode()
 
